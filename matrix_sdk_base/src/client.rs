--- conflicted
+++ resolved
@@ -45,13 +45,9 @@
 };
 #[cfg(feature = "encryption")]
 use matrix_sdk_crypto::{
-<<<<<<< HEAD
     store::{CryptoStore, CryptoStoreError},
-    Device, IncomingResponse, OlmError, OlmMachine, OutgoingRequest, Sas, UserDevices,
-=======
-    CryptoStore, CryptoStoreError, Device, IncomingResponse, OlmError, OlmMachine, OutgoingRequest,
-    Sas, ToDeviceRequest, UserDevices,
->>>>>>> 73c104ca
+    Device, IncomingResponse, OlmError, OlmMachine, OutgoingRequest, Sas, ToDeviceRequest,
+    UserDevices,
 };
 use zeroize::Zeroizing;
 
