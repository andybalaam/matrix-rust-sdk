use std::{env, process::exit};

use matrix_sdk::{
    config::SyncSettings,
    room::Room,
    ruma::events::room::message::{
        MessageType, OriginalSyncRoomMessageEvent, RoomMessageEventContent,
    },
    Client,
};

async fn on_room_message(event: OriginalSyncRoomMessageEvent, room: Room) {
    if let Room::Joined(room) = room {
        let MessageType::Text(text_content) = event.content.msgtype else {
            return;
        };

        if text_content.body.contains("!party") {
            let content = RoomMessageEventContent::text_plain("🎉🎊🥳 let's PARTY!! 🥳🎊🎉");

            println!("sending");

            // send our message to the room we found the "!party" command in
            // the last parameter is an optional transaction id which we don't
            // care about.
            room.send(content, None).await.unwrap();

            println!("message sent");
        }
    }
}

async fn login_and_sync(
    homeserver_url: String,
    username: String,
    password: String,
    device_id: Option<String>,
) -> anyhow::Result<()> {
    #[allow(unused_mut)]
    let mut client_builder = Client::builder().homeserver_url(homeserver_url);

    // TODO: sled feature is not actually working!
    #[cfg(feature = "sled")]
    {
        // The location to save files to
        let home = dirs::home_dir().expect("no home directory found").join("party_bot");
        client_builder = client_builder.sled_store(home, None)?;
    }

    #[cfg(feature = "redis")]
    {
        println!("Creating a Redis store on 127.0.0.1");
        let redis_url = "redis://127.0.0.1/";
        let redis_prefix = "party_bot";
        client_builder = client_builder.redis_store(redis_url, None, redis_prefix).await?;
    }

    #[cfg(feature = "indexeddb")]
    {
        client_builder = client_builder.indexeddb_store("party_bot", None).await?;
    }

    let client = client_builder.build().await.unwrap();
<<<<<<< HEAD

    let mut login = client.login_username(&username, &password);
    if let Some(device_id) = &device_id {
        login = login.device_id(device_id);
    }
    login.initial_device_display_name("command bot").send().await?;
=======
    client.login_username(&username, &password).initial_device_display_name("command bot").await?;
>>>>>>> 9a058b9e

    println!("logged in as {username}");

    // An initial sync to set up state and so our bot doesn't respond to old
    // messages. If the `StateStore` finds saved state in the location given the
    // initial sync will be skipped in favor of loading state from the store
    let response = client.sync_once(SyncSettings::default()).await.unwrap();
    // add our CommandBot to be notified of incoming messages, we do this after the
    // initial sync to avoid responding to messages before the bot was running.
    client.add_event_handler(on_room_message);

    // since we called `sync_once` before we entered our sync loop we must pass
    // that sync token to `sync`
    let settings = SyncSettings::default().token(response.next_batch);
    // this keeps state from the server streaming in to CommandBot via the
    // EventHandler trait
    client.sync(settings).await?;

    Ok(())
}

#[tokio::main]
async fn main() -> anyhow::Result<()> {
    tracing_subscriber::fmt::init();

    let (homeserver_url, username, password) =
        match (env::args().nth(1), env::args().nth(2), env::args().nth(3)) {
            (Some(a), Some(b), Some(c)) => (a, b, c),
            _ => {
                eprintln!(
                    "Usage: {} \
                        <homeserver_url> \
                        <username> \
                        <password> \
                        [<device_id>]",
                    env::args().next().unwrap()
                );
                exit(1)
            }
        };

    login_and_sync(homeserver_url, username, password, env::args().nth(4)).await?;
    Ok(())
}<|MERGE_RESOLUTION|>--- conflicted
+++ resolved
@@ -61,16 +61,12 @@
     }
 
     let client = client_builder.build().await.unwrap();
-<<<<<<< HEAD
 
     let mut login = client.login_username(&username, &password);
     if let Some(device_id) = &device_id {
         login = login.device_id(device_id);
     }
-    login.initial_device_display_name("command bot").send().await?;
-=======
-    client.login_username(&username, &password).initial_device_display_name("command bot").await?;
->>>>>>> 9a058b9e
+    login.initial_device_display_name("command bot").await?;
 
     println!("logged in as {username}");
 
